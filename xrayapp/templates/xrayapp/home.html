--- conflicted
+++ resolved
@@ -128,11 +128,7 @@
                     <div class="alert alert-danger mt-4">
                         <p class="mb-0 text-center">
                             <i class="bi bi-exclamation-triangle-fill me-2"></i>
-<<<<<<< HEAD
-                            Please wait while the model analyzes your X-ray image
-=======
                             <strong>Please wait while the model analyzes your X-ray image</strong>
->>>>>>> 4113b90e
                         </p>
                     </div>
                 </div>
